from typing import List, Optional
from PySide6.QtWidgets import (
    QMainWindow,
    QWidget,
    QHBoxLayout,
    QVBoxLayout,
    QFrame,
    QSplitter,
    QTabWidget,
    QLineEdit,
)

from command_palette import NoteSelectionPalette, NoteLinkPalette
from widgets__backlinks import BackLinksWidget, ForwardLinksWidget


from pathlib import Path
from db_api import ItemType
from PySide6.QtCore import (
    QItemSelection,
    QTimer,
    Qt,
    Signal,
    Property,
    QPropertyAnimation,
    QEasingCurve,
)
from note_model import NoteModel
from widgets__stateful_tree import TreeItemData
from widgets__note_tree import NoteTree
from widgets__edit_preview import EditPreview
from widgets__search_tab import SearchSidebar

HISTORY_TIME = 1000


class NoteView(QWidget):
    note_content_changed = Signal(int, str)  # (note_id, content)
    status_bar_message = Signal(str)  # Signal to send messages to status bar

    ANIMATION_DURATION = 300  # Animation duration in milliseconds
    DEFAULT_SIDEBAR_WIDTH = 200  # Default sidebar width

    def __init__(
        self,
        model: NoteModel,
        parent: QMainWindow,
        initial_note: Optional[str] = None,
        focus_journal: Optional[bool] = True,
    ) -> None:
        super().__init__(parent)
        self.model = model
        self.follow_mode = False
        self.current_note_id: str | None = None
        self._editor_maximized = False  # Track editor maximization state
        self._left_animation: QPropertyAnimation | None = None
        self._right_animation: QPropertyAnimation | None = None
        self._sidebar_width = self.DEFAULT_SIDEBAR_WIDTH
        self.setup_ui()
        self._populate_ui()
        self._connect_signals()
        self._setup_history()
        if focus_journal:
            self.focus_todays_journal()
        else:
            if initial_note:
                note = self.model.get_note_by_title(initial_note)
                if note is not None:
                    self._handle_note_selection(
                        TreeItemData(ItemType.NOTE, note.id, note.title)
                    )
                else:
                    self.send_status_message(f"Note '{initial_note}' not found")

    def _setup_history(self) -> None:
        self.history: List[TreeItemData] = []
        self.history_position = -1
        self._history_timer = QTimer()
        self._history_timer.setInterval(HISTORY_TIME)  # 5 seconds
        self._history_timer.setSingleShot(True)
        self._history_timer.timeout.connect(self._add_current_note_to_history)

    def focus_todays_journal(self) -> None:
        journal_page = self.model.get_journal_page_for_today()
        if journal_page is None:
            self.send_status_message("No journal page found for today")
            return
        item_data = TreeItemData(
            ItemType.NOTE, journal_page.id, title=journal_page.title
        )
        self._handle_note_selection(item_data)

    def send_status_message(self, message: str) -> None:
        """Send a message to the status bar"""
        self.status_bar_message.emit(message)

    def _populate_ui(self) -> None:
        self.tree_widget.populate_tree()
        self._populate_notes_list()

    def setup_ui(self) -> None:
        # Main layout to hold the splitter
        main_layout = QHBoxLayout(self)
        main_layout.setSpacing(0)
        main_layout.setContentsMargins(0, 0, 0, 0)

        # Create main horizontal splitter
        self.main_splitter = QSplitter(Qt.Orientation.Horizontal)
        self.main_splitter.setHandleWidth(15)  # Increase grab area
        main_layout.addWidget(self.main_splitter)

        # Left sidebar with tabs
        self.left_sidebar = QFrame()
        self.left_sidebar.setObjectName("leftSidebar")
        self.left_sidebar.setFrameShape(QFrame.Shape.StyledPanel)
        left_layout = QVBoxLayout()
        left_layout.setContentsMargins(0, 0, 0, 0)

        # Add search bar above tabs
        self.tree_search = QLineEdit()
        self.tree_search.setPlaceholderText("Search in tree...")
        left_layout.addWidget(self.tree_search)

        # Create tab widget
        self.left_tabs = QTabWidget()

        # First tab - Tree view
        self.tree_widget = NoteTree(self.model)
        self.left_tabs.addTab(self.tree_widget, "Folders")

        # Second tab - Search and List view
        self.search_tab = SearchSidebar(model=self.model)
        self.left_tabs.addTab(self.search_tab, "All Notes")

        left_layout.addWidget(self.left_tabs)
        self.left_sidebar.setLayout(left_layout)

        # Main content area
        self.content_area = EditPreview(self.model)
        self.content_area.setObjectName("contentArea")

        # Right sidebar with three vertical note lists
        self.setup_ui_right_sidebar()

        # Add frames to splitter
        self.main_splitter.addWidget(self.left_sidebar)
        self.main_splitter.addWidget(self.content_area)
        self.main_splitter.addWidget(self.right_sidebar)

        # Set initial sizes (similar proportions to the previous stretch factors)
        self.main_splitter.setSizes([100, 300, 100])

    def setup_ui_right_sidebar(self) -> None:
        self.right_sidebar = QFrame()
        self.right_sidebar.setObjectName("rightSidebar")
        self.right_sidebar.setFrameShape(QFrame.Shape.StyledPanel)
        right_layout = QVBoxLayout()
        right_layout.setContentsMargins(0, 0, 0, 0)

        # Create vertical splitter for note lists
        self.right_splitter = QSplitter(Qt.Orientation.Vertical)
        self.right_splitter.setHandleWidth(15)

        # Create three note list widgets
        self.backlinks_list = BackLinksWidget(self.model)
        self.forwardlinks_list = ForwardLinksWidget(self.model)
        # self.bottom_note_list = NoteListWidget()

        # Add them to the splitter
        self.right_splitter.addWidget(self.backlinks_list)
        self.right_splitter.addWidget(self.forwardlinks_list)
        # self.right_splitter.addWidget(self.bottom_note_list)

        # Set equal initial sizes
        self.right_splitter.setSizes([100, 100])

        right_layout.addWidget(self.right_splitter)
        self.right_sidebar.setLayout(right_layout)

    def _connect_signals(self) -> None:
        """Connect UI signals to handlers"""
        parent = self.parent()
        from main_window import MainWindow

        # Connect save signal from parent window
        if isinstance(parent, MainWindow):
            parent.save_note_signal.connect(self.save_current_note)
            parent.style_changed.connect(self.content_area.apply_dark_theme)
            parent.note_selection_palette_requested.connect(self.note_selection_palette)
            parent.note_link_palette_requested.connect(self.note_link_palette)
        else:
            raise TypeError(
                "Parent window must be an instance of MainWindow to connect signals"
            )
        # Internal Signals
        self.tree_widget.itemSelectionChanged.connect(self._on_tree_selection_changed)
        self.tree_widget.note_selected.connect(
            lambda item: self._handle_note_selection(item, change_tree=False)
        )

        # Emit Signals
        # Emit signals to Model
        self.content_area.editor.textChanged.connect(self._on_editor_text_changed)
        self.tree_widget.note_created.connect(
            lambda folder_id: self._on_note_created(folder_id)
        )
        self.tree_widget.note_deleted.connect(self._on_note_deleted)

        # Receive signals
        # Receive signals from Model
        self.model.refreshed.connect(self._refresh)
        # Tree
        self.tree_widget.folder_rename_requested.connect(self.update_folder_title)
        self.tree_widget.folder_moved.connect(self.update_folder_parent)
        self.tree_widget.note_moved.connect(self.update_note_folder)
        self.tree_widget.status_bar_message.connect(self.send_status_message)
        self.tree_widget.folder_duplicated.connect(self.model.copy_folder_recursive)
        # TODO consider focusing the note, this returns the new id
        self.tree_widget.duplicate_note.connect(self.model.duplicate_note)
        self.tree_widget.folder_deleted.connect(self.model.delete_folder_recursive)
        self.tree_widget.folder_create.connect(self._on_create_folder_requested)
        self.content_area.preview.note_selected.connect(self._handle_note_selection)

        # Connect search tab signals
        self.search_tab.search_text_changed.connect(self._on_search_text_changed)
        # This needs to be reviewed for follow mode with Enter (already implemented in widget
        self.search_tab.note_selected.connect(self._handle_note_selection)
        self.search_tab.search_sidebar_list.status_bar_message.connect(
            self.send_status_message
        )

        # Connect tree search
        self.tree_search.textChanged.connect(self.tree_widget.filter_tree)
        self.tree_search.textChanged.connect(
            self.search_tab.search_sidebar_list.filter_items
        )

        self.backlinks_list.note_selected.connect(self._handle_note_selection)
        self.forwardlinks_list.note_selected.connect(self._handle_note_selection)

    def _handle_note_selection_from_list(self, item: QItemSelection | None) -> None:
        """Handle note selection from the list view"""
        if not item or item.isEmpty():
            return

        # Get the first selected index
        indexes = item.indexes()
        if not indexes:
            return

        # Get the TreeItemData from the first index
        item_data = indexes[0].data(Qt.ItemDataRole.UserRole)
        if isinstance(item_data, TreeItemData):
            self._handle_note_selection(item_data)

    def note_selection_palette(self) -> None:
        """Open a note selection palette dialog"""
        all_notes = self.model.get_all_notes()
        palette = NoteSelectionPalette(self, all_notes)
        palette.note_selected.connect(self._handle_note_selection_from_id)
        palette.show()

    def note_link_palette(self) -> None:
        """Open a note selection palette dialog"""
        all_notes = self.model.get_all_notes()
        palette = NoteLinkPalette(self, all_notes)
        palette.insert_note_link.connect(self.insert_note_link)
        palette.show()

    def _handle_note_selection_from_id(self, note_id: str) -> None:
        """Handle note selection from the palette by ID"""
        note = self.model.find_note_by_id(note_id)
        if note:
            self._handle_note_selection(
                TreeItemData(ItemType.NOTE, note.id, note.title)
            )

    def _on_create_folder_requested(self, title: str, parent_id: str) -> None:
        try:
            self.model.create_folder(title, parent_id)
        except ValueError as e:
            status_message = f"Failed to create folder: {e}"
            print(status_message)
            self.send_status_message(status_message)

    def save_current_note(self) -> None:
        """Save the current note with title update from heading"""
        if self.current_note_id:
            content = self.content_area.editor.toPlainText()
            self.model.save_note(
                self.current_note_id,
                content,
                refresh=True,
                update_title_from_heading=True,
            )

    def update_note_folder(self, note_id: str, new_folder_id: str) -> None:
        """Update which folder a note belongs to"""
        self.model.move_note(note_id, parent_id=new_folder_id)

    def update_folder_title(self, folder_id: str, new_title: str) -> None:
        """Update a folder's title and refresh the view"""
        self.model.update_folder(folder_id, title=new_title)

    def update_folder_parent(self, folder_id: str, new_parent_id: str) -> None:
        """Update a folder's parent ID and refresh the view"""
        self.model.update_folder(folder_id, parent_id=new_parent_id)

    def _on_note_created(self, folder_id: str) -> None:
        try:
            self.model.create_note(folder_id)
        except ValueError as e:
            status_message = f"Failed to create note: {e}"
            print(status_message)
            self.send_status_message(status_message)

    def _on_note_deleted(self, note_id: str) -> None:
        try:
            self.model.delete_note(note_id)
        except ValueError as e:
            status_message = f"Failed to delete note: {e}"
            print(status_message)
            self.send_status_message(status_message)

    def _refresh(self) -> None:
        """
        Refresh the view after the model has been updated.

        This is private, as it should only be triggered by a signal,
        typically from the model.
        """
        # Save current animation state and disable animation
        is_animated = self.tree_widget.isAnimated()
        self.tree_widget.setAnimated(False)

        try:
            # Disable animations before any tree operations
            self.tree_widget.setAnimated(False)

            tree_state = self.tree_widget.export_state()

            # Populate the UI
            self._populate_ui()

            # Restore the fold state
            self.tree_widget.restore_state(tree_state)

            # Use a timer to restore animations after deferred events complete
            QTimer.singleShot(100, lambda: self.tree_widget.setAnimated(is_animated))
        except Exception as e:
            # Ensure animations are restored even if something fails
            self.tree_widget.setAnimated(is_animated)
            raise e

    def _on_editor_text_changed(self) -> None:
        """
        Handle the text changed signal from the editor
        """
        if id := self.current_note_id:
            try:
                self.model.on_note_content_changed(
                    id, self.content_area.editor.toPlainText()
                )
            except ValueError as e:
                print(e)

    def _on_tree_selection_changed(self) -> None:
        items = self.tree_widget.get_selected_items_data()
        if self.follow_mode and len(items) > 0:
            if len(items) > 0:
                self._handle_note_selection(items[0], change_tree=False)

    def _handle_note_selection(
        self, item_data: TreeItemData, change_tree: bool = True
    ) -> None:
        """Common handler for note selection from either tree or list"""
        print(f"Selected note: {item_data.title} -- {item_data.id}")
        # Safely disconnect textChanged signal to prevent update loop
        if self.current_note_id == item_data.id:
            print("Attempting to select the same note")
<<<<<<< HEAD
=======
            self.send_status_message("Note already selected")
>>>>>>> 34073e6a
            return
        try:
            self.content_area.editor.textChanged.disconnect(
                self._on_editor_text_changed
            )
        except TypeError:
            # Signal was not connected
            pass
        except Exception as e:
            print(f"Error disconnecting signal: {e}")

        try:
            match item_data.type:
                case ItemType.NOTE:
                    self.current_note_id = item_data.id
                    note = self.model.find_note_by_id(item_data.id)
                    if note:
                        # Start timer for history tracking
                        self._history_timer.start()
                        self.content_area.editor.setPlainText(note.body or "")
                        if change_tree:
                            self.tree_widget.set_current_item_by_data(item_data)
                        self.backlinks_list.populate(item_data.id)
                        self.forwardlinks_list.populate(item_data.id)
                case ItemType.FOLDER:
                    self.current_note_id = None
                    self.content_area.editor.clear()
        finally:
            # Reconnect signal after text is set
            self.content_area.editor.textChanged.connect(self._on_editor_text_changed)

    def _get_left_sidebar_width(self) -> float:
        return float(self.left_sidebar.width())

    def _set_left_sidebar_width(self, width: float) -> None:
        if self.left_sidebar:
            self.left_sidebar.setFixedWidth(int(width))

    def _get_right_sidebar_width(self) -> float:
        return float(self.right_sidebar.width())

    def _set_right_sidebar_width(self, width: float) -> None:
        if self.right_sidebar:
            self.right_sidebar.setFixedWidth(int(width))

    # Properties for animation
    leftSidebarWidth = Property(
        float,
        _get_left_sidebar_width,
        _set_left_sidebar_width,
        freset=None,
        doc="Property for animating left sidebar width",
    )
    rightSidebarWidth = Property(
        float,
        _get_right_sidebar_width,
        _set_right_sidebar_width,
        freset=None,
        doc="Property for animating right sidebar width",
    )

    def toggle_left_sidebar(self) -> None:
        """Toggle the visibility of the left sidebar with animation"""
        if (
            self._left_animation
            and self._left_animation.state() == QPropertyAnimation.State.Running
        ):
            self._left_animation.stop()

        animation = QPropertyAnimation(self, b"leftSidebarWidth")
        self._left_animation = animation
        self._left_animation.setEasingCurve(QEasingCurve.Type.InOutQuad)
        self._left_animation.setDuration(self.ANIMATION_DURATION)

        if self.left_sidebar.isVisible():
            self._left_animation.setStartValue(self.left_sidebar.width())
            self._left_animation.setEndValue(0)
            self._left_animation.finished.connect(self.left_sidebar.hide)
        else:
            self.left_sidebar.show()
            self._left_animation.setStartValue(0)
            self._left_animation.setEndValue(self._sidebar_width)

        self._left_animation.start()

    def toggle_right_sidebar(self) -> None:
        """Toggle the visibility of the right sidebar with animation"""
        if (
            self._right_animation
            and self._right_animation.state() == QPropertyAnimation.State.Running
        ):
            self._right_animation.stop()

        animation = QPropertyAnimation(self, b"rightSidebarWidth")
        self._right_animation = animation
        self._right_animation.setEasingCurve(QEasingCurve.Type.InOutQuad)
        self._right_animation.setDuration(self.ANIMATION_DURATION)

        if self.right_sidebar.isVisible():
            self._right_animation.setStartValue(self.right_sidebar.width())
            self._right_animation.setEndValue(0)
            self._right_animation.finished.connect(self.right_sidebar.hide)
        else:
            self.right_sidebar.show()
            self._right_animation.setStartValue(0)
            self._right_animation.setEndValue(self._sidebar_width)

        self._right_animation.start()

    # Alias for backward compatibility
    toggle_sidebar = toggle_left_sidebar

    def maximize_editor(self) -> None:
        """Maximize the editor panel in the content area"""
        self.content_area.maximize_editor()
        self._editor_maximized = True

    def maximize_preview(self) -> None:
        """Maximize the preview panel in the content area"""
        self.content_area.maximize_preview()
        self._editor_maximized = False

    def toggle_editor_preview(self) -> None:
        """Toggle between maximized editor and maximized preview"""
        if self._editor_maximized:
            self.maximize_preview()
            self._editor_maximized = False
        else:
            self.maximize_editor()
            self._editor_maximized = True

    def equal_split_editor(self) -> None:
        """Split editor and preview panels equally in the content area"""
        self.content_area.equal_split()

    def _populate_notes_list(self, search_query: str = "") -> None:
        """Populate the all notes list view with optional search filtering"""
        self.search_tab.populate_notes_list(search_query)

    def _on_search_text_changed(self, text: str) -> None:
        """Handle search text changes"""
        self._populate_notes_list(text)

    def get_current_note_id(self) -> str | None:
        """Return the ID of the currently selected note"""
        return self.current_note_id

    def upload_resource(self) -> None:
        """Handle resource file upload with optional title"""
        from PySide6.QtWidgets import QFileDialog, QInputDialog

        if not self.model:
            return

        # Get current note ID
        note_id = self.get_current_note_id()

        # Open file dialog
        file_path, _ = QFileDialog.getOpenFileName(
            self,
            "Select File to Upload",
            "",  # Start in current directory
            "All Files (*);;Images (*.png *.jpg *.jpeg *.gif);;Documents (*.pdf *.doc *.docx *.txt)",
        )

        if not file_path:  # User canceled
            return

        # Get resource title from user
        title, ok = QInputDialog.getText(
            self,
            "Resource Title",
            "Enter a title for the resource:",
            text=Path(file_path).stem,  # Default to filename without extension
        )

        if not ok:  # User canceled
            return

        print(f"Uploading file: {file_path} with title: {title}")
        try:
            resource_id = self.model.upload_resource(
                Path(file_path), note_id, title=title if title else None
            )
            self.send_status_message(
                f"Uploaded resource: {title or Path(file_path).name}"
            )
            # Emit signal with resource ID if needed
            print(f"Resource ID: {resource_id}")
        except Exception as e:
            self.send_status_message(f"Error uploading file: {str(e)}")
            return

        if note_id and resource_id is not None:
            # Create markdown link
            resource_name = self.model.get_resource_title(resource_id)
            text = f"![{resource_name}](:/{resource_id})"
            self.insert_text_at_cursor(text, copy=True)

    def insert_text_at_cursor(self, text: str, copy: bool = False) -> None:
        """Insert text at the current cursor position in the editor"""
        self.content_area.editor.insert_text_at_cursor(text, copy=copy)

    def insert_note_link(self, note_id: str) -> None:
        """Insert a link to a note at the current cursor position in the editor"""
        note = self.model.get_note_meta_by_id(note_id)
        if note:
            text = f"[{note.title}](note:{note.id})"
            self.insert_text_at_cursor(text, copy=True)

    def _add_current_note_to_history(self) -> None:
        """Add current note to history after timer expires"""
        if self.current_note_id:
            note = self.model.find_note_by_id(self.current_note_id)
            if note:
                item_data = TreeItemData(
                    ItemType.NOTE, self.current_note_id, title=note.title
                )
                # Remove any forward history when adding new item
                if self.history_position < len(self.history) - 1:
                    self.history = self.history[: self.history_position + 1]
                # Don't add duplicates
                if len(self.history) == 0 or self.history[-1] != item_data:
                    self.history.append(item_data)
                    self.history_position = len(self.history) - 1

    def go_back_in_history(self) -> None:
        """Navigate backwards in the note history"""
        if self.history_position > 0:
            self.history_position -= 1
            item_data = self.history[self.history_position]
            # Temporarily stop history tracking while navigating
            self._history_timer.stop()
            self._handle_note_selection(item_data)
            self._history_timer.start()

    def go_forward_in_history(self) -> None:
        """Navigate forwards in the note history"""
        if self.history_position < len(self.history) - 1:
            self.history_position += 1
            item_data = self.history[self.history_position]
            # Temporarily stop history tracking while navigating
            self._history_timer.stop()
            self._handle_note_selection(item_data)
            self._history_timer.start()<|MERGE_RESOLUTION|>--- conflicted
+++ resolved
@@ -378,10 +378,7 @@
         # Safely disconnect textChanged signal to prevent update loop
         if self.current_note_id == item_data.id:
             print("Attempting to select the same note")
-<<<<<<< HEAD
-=======
             self.send_status_message("Note already selected")
->>>>>>> 34073e6a
             return
         try:
             self.content_area.editor.textChanged.disconnect(
